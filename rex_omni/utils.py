--- conflicted
+++ resolved
@@ -118,11 +118,6 @@
         "/System/Library/Fonts/Arial.ttf",
         "/System/Library/Fonts/Helvetica.ttc",
         "arial.ttf",
-<<<<<<< HEAD
-        "C:/Windows/Fonts/arial.ttf",
-        font_path,
-=======
->>>>>>> 1c136bf0
     ]
 
     font = None
